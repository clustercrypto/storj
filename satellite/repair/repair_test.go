--- conflicted
+++ resolved
@@ -471,11 +471,7 @@
 		// Verify that the segment was removed
 		count, err = satellite.DB.RepairQueue().Count(ctx)
 		require.NoError(t, err)
-<<<<<<< HEAD
-		require.Equal(t, 0, count)
-=======
-		require.Equal(t, count, 1)
->>>>>>> 339d1212
+		require.Equal(t, 1, count)
 	})
 }
 
