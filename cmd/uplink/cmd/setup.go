--- conflicted
+++ resolved
@@ -28,19 +28,13 @@
 		RunE:        cmdSetup,
 		Annotations: map[string]string{"type": "setup"},
 	}
-<<<<<<< HEAD
+
 	setupCfg UplinkFlags
 	confDir  string
 	isDev    bool
-=======
-	setupCfg    UplinkFlags
-	confDir     string
-	identityDir string
-	isDev       bool
 
 	// Error is the default uplink setup errs class
 	Error = errs.Class("uplink setup error")
->>>>>>> a8409486
 )
 
 func init() {
